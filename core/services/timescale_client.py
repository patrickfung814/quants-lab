--- conflicted
+++ resolved
@@ -1810,8 +1810,6 @@
         Converts a candle interval string to a pandas frequency string.
         """
         return INTERVAL_MAPPING.get(interval, 'T')
-
-<<<<<<< HEAD
     async def store_grid_parameters(self, grid_params: Dict):
         """Store grid parameters in the database"""
         query = """
@@ -1827,8 +1825,8 @@
             grid_params["end"],
             grid_params["limit"],
             grid_params["side"]
-        )
-=======
+        )    
+
     async def create_funding_rates_table(self, table_name: str):
         async with self.pool.acquire() as conn:
             await conn.execute(f'''
@@ -2020,5 +2018,4 @@
                     date_time,timestamp, created_at
                 ) VALUES ($1, $2, $3, $4 ,$5,$6)
             ''', kwargs["provider"],  kwargs["value"],kwargs["symbol"],  kwargs["date_time"],
-                kwargs["timestamp"], kwargs["created_at"])            
->>>>>>> 13bd1c35
+                kwargs["timestamp"], kwargs["created_at"])            